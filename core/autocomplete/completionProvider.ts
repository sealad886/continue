--- conflicted
+++ resolved
@@ -2,15 +2,9 @@
 import ignore from "ignore";
 import path from "path";
 import { v4 as uuidv4 } from "uuid";
-<<<<<<< HEAD
-import type { IDE, ILLM, Position, TabAutocompleteOptions } from "..";
+import type { IDE, ILLM, Position, Range, TabAutocompleteOptions } from "..";
 import type { RangeInFileWithContents } from "../commands/util";
 import type { ConfigHandler } from "../config/handler";
-=======
-import { IDE, ILLM, Position, Range, TabAutocompleteOptions } from "..";
-import { RangeInFileWithContents } from "../commands/util";
-import { ConfigHandler } from "../config/handler";
->>>>>>> 3c954dd8
 import { streamLines } from "../diff/util";
 import OpenAI from "../llm/llms/OpenAI";
 import { getBasename } from "../util";
