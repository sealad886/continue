--- conflicted
+++ resolved
@@ -1,8 +1,4 @@
-<<<<<<< HEAD
-import type { CompletionOptions, ModelName } from "../..";
-=======
 import { CompletionOptions, ModelName } from "../../index.js";
->>>>>>> e877f8ab
 
 const CompletionOptionsForModels: {
   [key in ModelName]?: Partial<CompletionOptions>;
