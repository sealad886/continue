import { ChatMessage, CompletionOptions, ModelProvider } from "../../index.js";
import { BaseLLM } from "../index.js";

class Mock extends BaseLLM {
<<<<<<< HEAD
  completion = "Test Completion";
=======
  public completion: string = "Test Completion";
>>>>>>> ae91f842
  static providerName: ModelProvider = "mock";

  protected async *_streamComplete(
    prompt: string,
    options: CompletionOptions,
  ): AsyncGenerator<string> {
    yield this.completion;
  }

  protected async *_streamChat(
    messages: ChatMessage[],
    options: CompletionOptions,
  ): AsyncGenerator<ChatMessage> {
<<<<<<< HEAD
    yield {
      role: "assistant",
      content: this.completion,
    };
=======
    for (const char of this.completion) {
      yield {
        role: "assistant",
        content: char,
      };
    }
>>>>>>> ae91f842
  }
}

export default Mock;<|MERGE_RESOLUTION|>--- conflicted
+++ resolved
@@ -2,11 +2,7 @@
 import { BaseLLM } from "../index.js";
 
 class Mock extends BaseLLM {
-<<<<<<< HEAD
-  completion = "Test Completion";
-=======
   public completion: string = "Test Completion";
->>>>>>> ae91f842
   static providerName: ModelProvider = "mock";
 
   protected async *_streamComplete(
@@ -20,19 +16,12 @@
     messages: ChatMessage[],
     options: CompletionOptions,
   ): AsyncGenerator<ChatMessage> {
-<<<<<<< HEAD
-    yield {
-      role: "assistant",
-      content: this.completion,
-    };
-=======
     for (const char of this.completion) {
       yield {
         role: "assistant",
         content: char,
       };
     }
->>>>>>> ae91f842
   }
 }
 
