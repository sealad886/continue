import fs from "node:fs";
import path from "node:path";
import type {
  ChunkWithoutID,
  ContextItem,
  ContextSubmenuItem,
  IDE,
  IndexTag,
  IndexingProgressUpdate,
} from "../index.js";
import { getBasename } from "../util/index.js";
import {
  getLanguageForFile,
  getParserForFile,
  supportedLanguages,
<<<<<<< HEAD
} from "../util/treeSitter";
import { type DatabaseConnection, SqliteDb, tagToString } from "./refreshIndex";
=======
} from "../util/treeSitter.js";
import { DatabaseConnection, SqliteDb, tagToString } from "./refreshIndex.js";
>>>>>>> e877f8ab
import {
  type CodebaseIndex,
  IndexResultType,
<<<<<<< HEAD
  type MarkCompleteCallback,
  type RefreshIndexResults,
} from "./types";
=======
  MarkCompleteCallback,
  RefreshIndexResults,
} from "./types.js";
>>>>>>> e877f8ab

export class CodeSnippetsCodebaseIndex implements CodebaseIndex {
  artifactId = "codeSnippets";

  constructor(private readonly ide: IDE) {}

  private static async _createTables(db: DatabaseConnection) {
    await db.exec(`CREATE TABLE IF NOT EXISTS code_snippets (
        id INTEGER PRIMARY KEY,
        path TEXT NOT NULL,
        cacheKey TEXT NOT NULL,
        content TEXT NOT NULL,
        title TEXT NOT NULL,
        startLine INTEGER NOT NULL,
        endLine INTEGER NOT NULL
    )`);

    await db.exec(`CREATE TABLE IF NOT EXISTS code_snippets_tags (
      id INTEGER PRIMARY KEY AUTOINCREMENT,
      tag TEXT NOT NULL,
      snippetId INTEGER NOT NULL,
      FOREIGN KEY (snippetId) REFERENCES code_snippets (id)
    )`);
  }

  private getQuerySource(filepath: string) {
    const fullLangName = supportedLanguages[filepath.split(".").pop() ?? ""];
    const sourcePath = path.join(
      __dirname,
      "..",
      "tree-sitter",
      "code-snippet-queries",
      `tree-sitter-${fullLangName}-tags.scm`,
    );
    if (!fs.existsSync(sourcePath)) {
      return "";
    }
    return fs.readFileSync(sourcePath).toString();
  }

  async getSnippetsInFile(
    filepath: string,
    contents: string,
  ): Promise<(ChunkWithoutID & { title: string })[]> {
    const lang = await getLanguageForFile(filepath);
    if (!lang) {
      return [];
    }
    const parser = await getParserForFile(filepath);
    if (!parser) {
      return [];
    }
    const ast = parser.parse(contents);
    const query = lang?.query(this.getQuerySource(filepath));
    const matches = query?.matches(ast.rootNode);

    return (
      matches?.flatMap((match) => {
        const node = match.captures[0].node;
        const title = match.captures[1].node.text;
        const results = {
          title,
          content: node.text,
          startLine: node.startPosition.row,
          endLine: node.endPosition.row,
        };
        return results;
      }) ?? []
    );
  }

  async *update(
    tag: IndexTag,
    results: RefreshIndexResults,
    markComplete: MarkCompleteCallback,
    repoName: string | undefined,
  ): AsyncGenerator<IndexingProgressUpdate, any, unknown> {
    const db = await SqliteDb.get();
    await CodeSnippetsCodebaseIndex._createTables(db);
    const tagString = tagToString(tag);

    for (let i = 0; i < results.compute.length; i++) {
      const compute = results.compute[i];

      let snippets: (ChunkWithoutID & { title: string })[] = [];
      try {
        snippets = await this.getSnippetsInFile(
          compute.path,
          await this.ide.readFile(compute.path),
        );
      } catch (e) {
        // If can't parse, assume malformatted code
      }

      // Add snippets to sqlite
      for (const snippet of snippets) {
        const { lastID } = await db.run(
          "INSERT INTO code_snippets (path, cacheKey, content, title, startLine, endLine) VALUES (?, ?, ?, ?, ?, ?)",
          [
            compute.path,
            compute.cacheKey,
            snippet.content,
            snippet.title,
            snippet.startLine,
            snippet.endLine,
          ],
        );

        await db.run(
          "INSERT INTO code_snippets_tags (snippetId, tag) VALUES (?, ?)",
          [lastID, tagString],
        );
      }

      yield {
        desc: `Indexing ${compute.path}`,
        progress: i / results.compute.length,
        status: "indexing",
      };
      markComplete([compute], IndexResultType.Compute);
    }

    for (let i = 0; i < results.del.length; i++) {
      const del = results.del[i];
      const deleted = await db.run(
        "DELETE FROM code_snippets WHERE path = ? AND cacheKey = ?",
        [del.path, del.cacheKey],
      );
      await db.run("DELETE FROM code_snippets_tags WHERE snippetId = ?", [
        deleted.lastID,
      ]);
      markComplete([del], IndexResultType.Delete);
    }

    for (let i = 0; i < results.addTag.length; i++) {
      const snippetsWithPath = await db.all(
        "SELECT * FROM code_snippets WHERE cacheKey = ?",
        [results.addTag[i].cacheKey],
      );

      for (const snippet of snippetsWithPath) {
        await db.run(
          "INSERT INTO code_snippets_tags (snippetId, tag) VALUES (?, ?)",
          [snippet.id, tagString],
        );
      }

      markComplete([results.addTag[i]], IndexResultType.AddTag);
    }

    for (let i = 0; i < results.removeTag.length; i++) {
      const item = results.removeTag[i];
      await db.run(
        `
        DELETE FROM code_snippets_tags
        WHERE tag = ?
          AND snippetId IN (
            SELECT id FROM code_snippets
            WHERE cacheKey = ? AND path = ?
          )
      `,
        [tagString, item.cacheKey, item.path],
      );
      markComplete([results.removeTag[i]], IndexResultType.RemoveTag);
    }
  }

  static async getForId(id: number): Promise<ContextItem> {
    const db = await SqliteDb.get();
    const row = await db.get("SELECT * FROM code_snippets WHERE id = ?", [id]);

    return {
      name: row.title,
      description: getBasename(row.path, 2),
      content: `\`\`\`${getBasename(row.path)}\n${row.content}\n\`\`\``,
    };
  }

  static async getAll(tag: IndexTag): Promise<ContextSubmenuItem[]> {
    const db = await SqliteDb.get();
    await CodeSnippetsCodebaseIndex._createTables(db);
    try {
      const rows = await db.all(
        `SELECT cs.id, cs.path, cs.title
        FROM code_snippets cs
        JOIN code_snippets_tags cst ON cs.id = cst.snippetId
        WHERE cst.tag = ?;
        `,
        [tagToString(tag)],
      );

      return rows.map((row) => ({
        title: row.title,
        description: getBasename(row.path, 2),
        id: row.id.toString(),
      }));
    } catch (e) {
      console.warn("Error getting all code snippets: ", e);
      return [];
    }
  }
}<|MERGE_RESOLUTION|>--- conflicted
+++ resolved
@@ -13,25 +13,14 @@
   getLanguageForFile,
   getParserForFile,
   supportedLanguages,
-<<<<<<< HEAD
-} from "../util/treeSitter";
-import { type DatabaseConnection, SqliteDb, tagToString } from "./refreshIndex";
-=======
 } from "../util/treeSitter.js";
 import { DatabaseConnection, SqliteDb, tagToString } from "./refreshIndex.js";
->>>>>>> e877f8ab
 import {
-  type CodebaseIndex,
   IndexResultType,
-<<<<<<< HEAD
-  type MarkCompleteCallback,
-  type RefreshIndexResults,
-} from "./types";
-=======
   MarkCompleteCallback,
   RefreshIndexResults,
+  type CodebaseIndex,
 } from "./types.js";
->>>>>>> e877f8ab
 
 export class CodeSnippetsCodebaseIndex implements CodebaseIndex {
   artifactId = "codeSnippets";
