--- conflicted
+++ resolved
@@ -14,11 +14,7 @@
   "displayName": "Continue",
   "pricing": "Free",
   "description": "The open-source coding autopilot",
-<<<<<<< HEAD
-  "version": "0.0.145",
-=======
   "version": "0.0.147",
->>>>>>> a8795b92
   "publisher": "Continue",
   "engines": {
     "vscode": "^1.67.0"
