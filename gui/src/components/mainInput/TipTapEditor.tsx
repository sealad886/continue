import Document from "@tiptap/extension-document";
import History from "@tiptap/extension-history";
import Image from "@tiptap/extension-image";
import Paragraph from "@tiptap/extension-paragraph";
import Placeholder from "@tiptap/extension-placeholder";
import Text from "@tiptap/extension-text";
import { Plugin } from "@tiptap/pm/state";
import { Editor, EditorContent, JSONContent, useEditor } from "@tiptap/react";
import {
  ContextItemWithId,
  ContextProviderDescription,
  InputModifiers,
  RangeInFile,
} from "core";
import { modelSupportsImages } from "core/llm/autodetect";
import { getBasename, getRelativePath } from "core/util";
import { debounce } from "lodash";
import { usePostHog } from "posthog-js/react";
import {
  KeyboardEvent,
  useCallback,
  useContext,
  useEffect,
  useRef,
  useState,
} from "react";
import { useDispatch, useSelector } from "react-redux";
import styled from "styled-components";
import { v4 } from "uuid";
import {
  defaultBorderRadius,
  lightGray,
  vscBadgeBackground,
  vscForeground,
  vscInputBackground,
  vscInputBorder,
  vscInputBorderFocus,
} from "..";
import { IdeMessengerContext } from "../../context/IdeMessenger";
import { SubmenuContextProvidersContext } from "../../context/SubmenuContextProviders";
import useHistory from "../../hooks/useHistory";
import { useInputHistory } from "../../hooks/useInputHistory";
import useUpdatingRef from "../../hooks/useUpdatingRef";
import { useWebviewListener } from "../../hooks/useWebviewListener";
import { selectUseActiveFile } from "../../redux/selectors";
import { defaultModelSelector } from "../../redux/selectors/modelSelectors";
import { setEditingContextItemAtIndex } from "../../redux/slices/stateSlice";
import { RootState } from "../../redux/store";
import {
  getFontSize,
  isJetBrains,
  isMetaEquivalentKeyPressed,
} from "../../util";
import { CodeBlockExtension } from "./CodeBlockExtension";
import { SlashCommand } from "./CommandsExtension";
import InputToolbar, { ToolbarOptions } from "./InputToolbar";
import { Mention } from "./MentionExtension";
import "./TipTapEditor.css";
import {
  getContextProviderDropdownOptions,
  getSlashCommandDropdownOptions,
} from "./getSuggestion";
import {
  handleJetBrainsMetaKeyPress,
  handleMetaKeyPress,
} from "./handleMetaKeyPress";
import { ComboBoxItem } from "./types";

const InputBoxDiv = styled.div<{ border?: string }>`
  resize: none;
  padding-bottom: 4px;
  font-family: inherit;
  border-radius: ${defaultBorderRadius};
  margin: 0;
  height: auto;
  width: 100%;
  background-color: ${vscInputBackground};
  color: ${vscForeground};
  border: ${(props) =>
    props.border ? props.border : `0.5px solid ${vscInputBorder}`};
  outline: none;
  font-size: ${getFontSize()}px;

  &:focus {
    outline: none;

    border: 0.5px solid ${vscInputBorderFocus};
  }

  &::placeholder {
    color: ${lightGray}cc;
  }

  display: flex;
  flex-direction: column;
`;

const PaddingDiv = styled.div`
  padding: 8px 12px;
  padding-bottom: 4px;
`;

const HoverDiv = styled.div`
  position: absolute;
  width: 100%;
  height: 100%;
  top: 0;
  left: 0;
  opacity: 0.5;
  background-color: ${vscBadgeBackground};
  color: ${vscForeground};
  display: flex;
  align-items: center;
  justify-content: center;
`;

const HoverTextDiv = styled.div`
  position: absolute;
  width: 100%;
  height: 100%;
  top: 0;
  left: 0;
  color: ${vscForeground};
  display: flex;
  align-items: center;
  justify-content: center;
`;

function getDataUrlForFile(file: File, img): string {
  const targetWidth = 512;
  const targetHeight = 512;
  const scaleFactor = Math.min(
    targetWidth / img.width,
    targetHeight / img.height,
  );

  const canvas = document.createElement("canvas");
  canvas.width = img.width * scaleFactor;
  canvas.height = img.height * scaleFactor;

  const ctx = canvas.getContext("2d");
  ctx.drawImage(img, 0, 0, canvas.width, canvas.height);

  const downsizedDataUrl = canvas.toDataURL("image/jpeg", 0.7);
  return downsizedDataUrl;
}

interface TipTapEditorProps {
  availableContextProviders: ContextProviderDescription[];
  availableSlashCommands: ComboBoxItem[];
  isMainInput: boolean;
  onEnter: (
    editorState: JSONContent,
    modifiers: InputModifiers,
    editor: Editor,
  ) => void;
  editorState?: JSONContent;
  toolbarOptions?: ToolbarOptions;
  border?: string;
  placeholder?: string;
  header?: React.ReactNode;
  historyKey: string;
}

function TipTapEditor(props: TipTapEditorProps) {
  const dispatch = useDispatch();

  const ideMessenger = useContext(IdeMessengerContext);
  const { getSubmenuContextItems } = useContext(SubmenuContextProvidersContext);

  const historyLength = useSelector(
    (store: RootState) => store.state.history.length,
  );
  const useActiveFile = useSelector(selectUseActiveFile);

  const { saveSession, loadSession } = useHistory(dispatch);

  const posthog = usePostHog();
  const [isEditorFocused, setIsEditorFocused] = useState(false);
  const [hasDefaultModel, setHasDefaultModel] = useState(true);

  const inSubmenuRef = useRef<string | undefined>(undefined);
  const inDropdownRef = useRef(false);

  const enterSubmenu = async (editor: Editor, providerId: string) => {
    const contents = editor.getText();
    const indexOfAt = contents.lastIndexOf("@");
    if (indexOfAt === -1) {
      return;
    }

    // Find the position of the last @ character
    // We do this because editor.getText() isn't a correct representation including node views
    let startPos = editor.state.selection.anchor;
    while (
      startPos > 0 &&
      editor.state.doc.textBetween(startPos, startPos + 1) !== "@"
    ) {
      startPos--;
    }
    startPos++;

    editor.commands.deleteRange({
      from: startPos,
      to: editor.state.selection.anchor,
    });
    inSubmenuRef.current = providerId;

    // to trigger refresh of suggestions
    editor.commands.insertContent(":");
    editor.commands.deleteRange({
      from: editor.state.selection.anchor - 1,
      to: editor.state.selection.anchor,
    });
  };

  const onClose = () => {
    inSubmenuRef.current = undefined;
    inDropdownRef.current = false;
  };

  const onOpen = () => {
    inDropdownRef.current = true;
  };

  const contextItems = useSelector(
    (store: RootState) => store.state.contextItems,
  );

  const defaultModel = useSelector(defaultModelSelector);
  const defaultModelRef = useUpdatingRef(defaultModel);

  const getSubmenuContextItemsRef = useUpdatingRef(getSubmenuContextItems);
  const availableContextProvidersRef = useUpdatingRef(
    props.availableContextProviders,
  );

  const historyLengthRef = useUpdatingRef(historyLength);
  const availableSlashCommandsRef = useUpdatingRef(
    props.availableSlashCommands,
  );

  const active = useSelector((state: RootState) => state.state.active);
  const activeRef = useUpdatingRef(active);

  // Only set `hasDefaultModel` after a timeout to prevent jank
  useEffect(() => {
    const timer = setTimeout(() => {
      setHasDefaultModel(
        !!defaultModel &&
          defaultModel.apiKey !== undefined &&
          defaultModel.apiKey !== "",
      );
    }, 3500);

    // Cleanup function to clear the timeout if the component unmounts
    return () => clearTimeout(timer);
  }, [defaultModel]);

  async function handleImageFile(
    file: File,
  ): Promise<[HTMLImageElement, string] | undefined> {
    let filesize = file.size / 1024 / 1024; // filesize in MB
    // check image type and size
    if (
      [
        "image/jpeg",
        "image/jpg",
        "image/png",
        "image/gif",
        "image/svg",
        "image/webp",
      ].includes(file.type) &&
      filesize < 10
    ) {
      // check dimensions
      let _URL = window.URL || window.webkitURL;
      let img = new window.Image();
      img.src = _URL.createObjectURL(file);

      return await new Promise((resolve) => {
        img.onload = function () {
          const dataUrl = getDataUrlForFile(file, img);

          let image = new window.Image();
          image.src = dataUrl;
          image.onload = function () {
            resolve([image, dataUrl]);
          };
        };
      });
    } else {
      ideMessenger.post("showToast", [
        "error",
        "Images need to be in jpg or png format and less than 10MB in size.",
      ]);
    }
    return undefined;
  }

  const mainEditorContent = useSelector(
    (store: RootState) => store.state.mainEditorContent,
  );

  const { prevRef, nextRef, addRef } = useInputHistory(props.historyKey);

  function getPlaceholder() {
    if (!hasDefaultModel) {
      return "Configure a Chat model to get started";
    }

    return historyLengthRef.current === 0
      ? "Ask anything, '/' for slash commands, '@' to add context"
      : "Ask a follow-up";
  }

  const editor: Editor = useEditor({
    extensions: [
      Document,
      History,
      Image.extend({
        addProseMirrorPlugins() {
          const plugin = new Plugin({
            props: {
              handleDOMEvents: {
                paste(view, event) {
                  const model = defaultModelRef.current;
                  const items = event.clipboardData.items;
                  for (const item of items) {
                    const file = item.getAsFile();
                    file &&
                      modelSupportsImages(
                        model.provider,
                        model.model,
                        model.title,
                        model.capabilities,
                      ) &&
                      handleImageFile(file).then((resp) => {
                        if (!resp) return;
                        const [img, dataUrl] = resp;
                        const { schema } = view.state;
                        const node = schema.nodes.image.create({
                          src: dataUrl,
                        });
                        const tr = view.state.tr.insert(0, node);
                        view.dispatch(tr);
                      });
                  }
                },
              },
            },
          });
          return [plugin];
        },
      }),
      Placeholder.configure({
        placeholder:
          props.placeholder ??
          (historyLengthRef.current === 0
            ? "Ask anything, '/' for slash commands, '@' to add context"
            : "Ask a follow-up"),
      }),
      Paragraph.extend({
        addKeyboardShortcuts() {
          return {
            Enter: () => {
              if (inDropdownRef.current) {
                return false;
              }

              onEnterRef.current({
                useCodebase: false,
                noContext: !useActiveFile,
              });
              return true;
            },

            "Mod-Enter": () => {
              onEnterRef.current({
                useCodebase: true,
                noContext: !useActiveFile,
              });
              return true;
            },
            "Alt-Enter": () => {
              posthog.capture("gui_use_active_file_enter");

              onEnterRef.current({
                useCodebase: false,
                noContext: useActiveFile,
              });

              return true;
            },
            "Mod-Backspace": () => {
              // If you press cmd+backspace wanting to cancel,
              // but are inside of a text box, it shouldn't
              // delete the text
              if (activeRef.current) {
                return true;
              }
            },
            "Shift-Enter": () =>
              this.editor.commands.first(({ commands }) => [
                () => commands.newlineInCode(),
                () => commands.createParagraphNear(),
                () => commands.liftEmptyBlock(),
                () => commands.splitBlock(),
              ]),

            ArrowUp: () => {
              if (this.editor.state.selection.anchor > 1) {
                return false;
              }

              const previousInput = prevRef.current(
                this.editor.state.toJSON().doc,
              );
              if (previousInput) {
                this.editor.commands.setContent(previousInput);
                setTimeout(() => {
                  this.editor.commands.blur();
                  this.editor.commands.focus("start");
                }, 0);
                return true;
              }
            },
            ArrowDown: () => {
              if (
                this.editor.state.selection.anchor <
                this.editor.state.doc.content.size - 1
              ) {
                return false;
              }
              const nextInput = nextRef.current();
              if (nextInput) {
                this.editor.commands.setContent(nextInput);
                setTimeout(() => {
                  this.editor.commands.blur();
                  this.editor.commands.focus("end");
                }, 0);
                return true;
              }
            },
          };
        },
      }).configure({
        HTMLAttributes: {
          class: "my-1",
        },
      }),
      Text,
      props.availableContextProviders.length
        ? Mention.configure({
            HTMLAttributes: {
              class: "mention",
            },
            suggestion: getContextProviderDropdownOptions(
              availableContextProvidersRef,
              getSubmenuContextItemsRef,
              enterSubmenu,
              onClose,
              onOpen,
              inSubmenuRef,
              ideMessenger,
            ),
            renderHTML: (props) => {
              return `@${props.node.attrs.label || props.node.attrs.id}`;
            },
          })
        : undefined,
      props.availableSlashCommands.length
        ? SlashCommand.configure({
            HTMLAttributes: {
              class: "mention",
            },
            suggestion: getSlashCommandDropdownOptions(
              availableSlashCommandsRef,
              onClose,
              onOpen,
              ideMessenger,
            ),
            renderText: (props) => {
              return props.node.attrs.label;
            },
          })
        : undefined,
      CodeBlockExtension,
    ],
    editorProps: {
      attributes: {
        class: "outline-none -mt-1 overflow-hidden",
        style: `font-size: ${getFontSize()}px;`,
      },
    },
    content: props.editorState || mainEditorContent || "",
    onFocus: () => setIsEditorFocused(true),
    onBlur: () => setIsEditorFocused(false),
    onUpdate: ({ editor, transaction }) => {
      // If /edit is typed and no context items are selected, select the first

      if (contextItems.length > 0) {
        return;
      }

      const json = editor.getJSON();
      let codeBlock = json.content?.find((el) => el.type === "codeBlock");
      if (!codeBlock) {
        return;
      }

      // Search for slashcommand type
      for (const p of json.content) {
        if (
          p.type !== "paragraph" ||
          !p.content ||
          typeof p.content === "string"
        ) {
          continue;
        }
        for (const node of p.content) {
          if (
            node.type === "slashcommand" &&
            ["/edit", "/comment"].includes(node.attrs.label)
          ) {
            // Update context items
            dispatch(
              setEditingContextItemAtIndex({ item: codeBlock.attrs.item }),
            );
            return;
          }
        }
      }
    },
    editable: !active || props.isMainInput,
  });

  const [shouldHideToolbar, setShouldHideToolbar] = useState(false);
  const debouncedShouldHideToolbar = debounce((value) => {
    setShouldHideToolbar(value);
  }, 200);

  useEffect(() => {
    if (editor) {
      const handleFocus = () => {
        debouncedShouldHideToolbar(false);
      };

      const handleBlur = () => {
        debouncedShouldHideToolbar(true);
      };

      editor.on("focus", handleFocus);
      editor.on("blur", handleBlur);

      return () => {
        editor.off("focus", handleFocus);
        editor.off("blur", handleBlur);
      };
    }
  }, [editor]);

  const editorFocusedRef = useUpdatingRef(editor?.isFocused, [editor]);

  /**
   * This handles various issues with meta key actions
   * - In JetBrains, when using OSR in JCEF, there is a bug where using the meta key to
   *   highlight code using arrow keys is not working
   * - In VS Code, while working with .ipynb files there is a problem where copy/paste/cut will affect
   *   the actual notebook cells, even when performing them in our GUI
   *
   *  Currently keydown events for a number of keys are not registering if the
   *  meta/shift key is pressed, for example "x", "c", "v", "z", etc.
   *  Until this is resolved we can't turn on OSR for non-Mac users due to issues
   *  with those key actions.
   */
  const handleKeyDown = async (e: KeyboardEvent<HTMLDivElement>) => {
    if (!editorFocusedRef?.current) return;

    setActiveKey(e.key);

    // Handle meta key issues
    if (isMetaEquivalentKeyPressed(e)) {
      if (isJetBrains()) {
        handleJetBrainsMetaKeyPress(e, editor);
      }

      await handleMetaKeyPress(e, editor);
    }
  };

  const handleKeyUp = () => {
    setActiveKey(null);
  };

  const onEnterRef = useUpdatingRef(
    (modifiers: InputModifiers) => {
      if (active) {
        return;
      }

      const json = editor.getJSON();

      // Don't do anything if input box is empty
      if (!json.content?.some((c) => c.content)) {
        return;
      }

      props.onEnter(json, modifiers, editor);

      if (props.isMainInput) {
        const content = editor.state.toJSON().doc;
        addRef.current(content);
      }
    },
    [props.onEnter, editor, props.isMainInput],
  );

  // Re-focus main input after done generating
  useEffect(() => {
    if (editor && !active && props.isMainInput && document.hasFocus()) {
      editor.commands.focus(undefined, { scrollIntoView: false });
    }
  }, [props.isMainInput, active, editor]);

  // IDE event listeners
  useWebviewListener(
    "userInput",
    async (data) => {
      if (!props.isMainInput) {
        return;
      }
      editor?.commands.insertContent(data.input);
      onEnterRef.current({ useCodebase: false, noContext: true });
    },
    [editor, onEnterRef.current, props.isMainInput],
  );

  useWebviewListener("jetbrains/editorInsetRefresh", async () => {
    editor?.chain().clearContent().focus().run();
  });

  useWebviewListener(
    "focusContinueInput",
    async (data) => {
      if (!props.isMainInput) {
        return;
      }
      if (historyLength > 0) {
        await saveSession();
      }
      setTimeout(() => {
        editor?.commands.blur();
        editor?.commands.focus("end");
      }, 20);
    },
    [historyLength, saveSession, editor, props.isMainInput],
  );

  useWebviewListener(
    "focusContinueInputWithoutClear",
    async () => {
      if (!props.isMainInput) {
        return;
      }
      setTimeout(() => {
        editor?.commands.focus("end");
      }, 20);
    },
    [editor, props.isMainInput],
  );

  useWebviewListener(
    "focusContinueInputWithNewSession",
    async () => {
      if (!props.isMainInput) {
        return;
      }
      await saveSession();
      setTimeout(() => {
        editor?.commands.focus("end");
      }, 20);
    },
    [editor, props.isMainInput, saveSession],
  );

  useWebviewListener(
    "highlightedCode",
    async (data) => {
      if (!props.isMainInput || !editor) {
        return;
      }

      const rif: RangeInFile & { contents: string } =
        data.rangeInFileWithContents;
      const basename = getBasename(rif.filepath);
      const relativePath = getRelativePath(
        rif.filepath,
        await ideMessenger.ide.getWorkspaceDirs(),
      );
<<<<<<< HEAD
      const rangeStr = `(${rif.range.start.line + 1}-${
        rif.range.end.line + 1
      })`;
=======
      const rangeStr = `(${rif.range.start.line + 1}-${rif.range.end.line + 1
        })`;

      const itemName = `${basename} ${rangeStr}`;
>>>>>>> 04ff08ec
      const item: ContextItemWithId = {
        content: rif.contents,
        name: itemName,
        // Description is passed on to the LLM to give more context on file path
        description: `${relativePath} ${rangeStr}`,
        id: {
          providerTitle: "code",
          itemId: v4(),
        },
        uri: {
          type: "file",
          value: rif.filepath,
        },
      };

      let index = 0;
      for (const el of editor.getJSON().content) {
        if (el.attrs?.item?.name === itemName) {
          return; // Prevent duplicate code blocks
        }
        if (el.type === "codeBlock") {
          index += 2;
        } else {
          break;
        }
      }
      editor
        .chain()
        .insertContentAt(index, {
          type: "codeBlock",
          attrs: {
            item,
          },
        })
        .run();

      if (data.prompt) {
        editor.commands.focus("end");
        editor.commands.insertContent(data.prompt);
      }

      if (data.shouldRun) {
        onEnterRef.current({ useCodebase: false, noContext: true });
      }

      setTimeout(() => {
        editor.commands.blur();
        editor.commands.focus("end");
      }, 20);
    },
    [
      editor,
      props.isMainInput,
      historyLength,
      props.isMainInput,
      onEnterRef.current,
    ],
  );

  useWebviewListener(
    "isContinueInputFocused",
    async () => {
      return props.isMainInput && editorFocusedRef.current;
    },
    [editorFocusedRef, props.isMainInput],
    !props.isMainInput,
  );

  useWebviewListener(
    "focusContinueSessionId",
    async (data) => {
      if (!props.isMainInput) {
        return;
      }
      loadSession(data.sessionId);
    },
    [loadSession, props.isMainInput],
  );

  const [showDragOverMsg, setShowDragOverMsg] = useState(false);

  useEffect(() => {
    const overListener = (event: DragEvent) => {
      if (event.shiftKey) return;
      setShowDragOverMsg(true);
    };
    window.addEventListener("dragover", overListener);

    const leaveListener = (event: DragEvent) => {
      if (event.shiftKey) {
        setShowDragOverMsg(false);
      } else {
        setTimeout(() => setShowDragOverMsg(false), 2000);
      }
    };
    window.addEventListener("dragleave", leaveListener);

    return () => {
      window.removeEventListener("dragover", overListener);
      window.removeEventListener("dragleave", leaveListener);
    };
  }, []);

  const [activeKey, setActiveKey] = useState<string | null>(null);

  const insertCharacterWithWhitespace = useCallback(
    (char: string) => {
      const text = editor.getText();
      if (!text.endsWith(char)) {
        if (text.length > 0 && !text.endsWith(" ")) {
          editor.commands.insertContent(` ${char}`);
        } else {
          editor.commands.insertContent(char);
        }
      }
    },
    [editor],
  );

  return (
    <InputBoxDiv
      border={props.border}
      onKeyDown={handleKeyDown}
      onKeyUp={handleKeyUp}
      className="cursor-text"
      onClick={() => {
        editor && editor.commands.focus();
      }}
      onDragOver={(event) => {
        event.preventDefault();
        setShowDragOverMsg(true);
      }}
      onDragLeave={(e) => {
        if (e.relatedTarget === null) {
          if (e.shiftKey) {
            setShowDragOverMsg(false);
          } else {
            setTimeout(() => setShowDragOverMsg(false), 2000);
          }
        }
      }}
      onDragEnter={() => {
        setShowDragOverMsg(true);
      }}
      onDrop={(event) => {
        if (
          !modelSupportsImages(
            defaultModel.provider,
            defaultModel.model,
            defaultModel.title,
            defaultModel.capabilities,
          )
        ) {
          return;
        }
        setShowDragOverMsg(false);
        let file = event.dataTransfer.files[0];
        handleImageFile(file).then(([img, dataUrl]) => {
          const { schema } = editor.state;
          const node = schema.nodes.image.create({ src: dataUrl });
          const tr = editor.state.tr.insert(0, node);
          editor.view.dispatch(tr);
        });
        event.preventDefault();
      }}
    >
      <div>{props.header}</div>

      <PaddingDiv>
        <EditorContent
          spellCheck={false}
          editor={editor}
          onClick={(event) => {
            event.stopPropagation();
          }}
        />
        <InputToolbar
          toolbarOptions={props.toolbarOptions}
          activeKey={activeKey}
          hidden={shouldHideToolbar && !props.isMainInput}
          onAddContextItem={() => insertCharacterWithWhitespace("@")}
          onAddSlashCommand={() => insertCharacterWithWhitespace("/")}
          onEnter={onEnterRef.current}
          onImageFileSelected={(file) => {
            handleImageFile(file).then(([img, dataUrl]) => {
              const { schema } = editor.state;
              const node = schema.nodes.image.create({ src: dataUrl });
              editor.commands.command(({ tr }) => {
                tr.insert(0, node);
                return true;
              });
            });
          }}
          disabled={active}
        />
      </PaddingDiv>

      {showDragOverMsg &&
        modelSupportsImages(
          defaultModel.provider,
          defaultModel.model,
          defaultModel.title,
          defaultModel.capabilities,
        ) && (
          <>
            <HoverDiv></HoverDiv>
            <HoverTextDiv>Hold ⇧ to drop image</HoverTextDiv>
          </>
        )}
    </InputBoxDiv>
  );
}

export default TipTapEditor;<|MERGE_RESOLUTION|>--- conflicted
+++ resolved
@@ -698,16 +698,11 @@
         rif.filepath,
         await ideMessenger.ide.getWorkspaceDirs(),
       );
-<<<<<<< HEAD
       const rangeStr = `(${rif.range.start.line + 1}-${
         rif.range.end.line + 1
       })`;
-=======
-      const rangeStr = `(${rif.range.start.line + 1}-${rif.range.end.line + 1
-        })`;
 
       const itemName = `${basename} ${rangeStr}`;
->>>>>>> 04ff08ec
       const item: ContextItemWithId = {
         content: rif.contents,
         name: itemName,
