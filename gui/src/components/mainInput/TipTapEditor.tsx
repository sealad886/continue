--- conflicted
+++ resolved
@@ -45,8 +45,10 @@
 import { useWebviewListener } from "../../hooks/useWebviewListener";
 import { selectUseActiveFile } from "../../redux/selectors";
 import { defaultModelSelector } from "../../redux/selectors/modelSelectors";
-import { addCodeToEdit } from "../../redux/slices/editModeState";
-import { setShouldAddFileForEditing } from "../../redux/slices/uiStateSlice";
+import {
+  addCodeToEdit,
+  clearCodeToEdit,
+} from "../../redux/slices/editModeState";
 import { RootState } from "../../redux/store";
 import {
   getFontSize,
@@ -68,15 +70,6 @@
   handleVSCMetaKeyIssues,
 } from "./handleMetaKeyIssues";
 import { ComboBoxItem } from "./types";
-<<<<<<< HEAD
-import useIsOSREnabled from "../../hooks/useIsOSREnabled";
-import { AddCodeToEdit } from "./AddCodeToEditExtension";
-import {
-  addCodeToEdit,
-  clearCodeToEdit,
-} from "../../redux/slices/editModeState";
-=======
->>>>>>> 541941b1
 
 const InputBoxDiv = styled.div<{ border?: string }>`
   resize: none;
