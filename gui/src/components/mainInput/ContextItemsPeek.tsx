--- conflicted
+++ resolved
@@ -9,14 +9,9 @@
 import { INSTRUCTIONS_BASE_ITEM } from "core/context/providers/utils";
 import { getIconFromDropdownItem } from "./MentionList";
 import { getBasename } from "core/util";
-<<<<<<< HEAD
+import { ArrowTopRightOnSquareIcon } from "@heroicons/react/24/outline";
 import { useAppSelector } from "../../redux/hooks";
 import { selectIsGatheringContext } from "../../redux/slices/sessionSlice";
-=======
-import { RootState } from "../../redux/store";
-import { useSelector } from "react-redux";
-import { ArrowTopRightOnSquareIcon } from "@heroicons/react/24/outline";
->>>>>>> 315f75e7
 
 interface ContextItemsPeekProps {
   contextItems?: ContextItemWithId[];
