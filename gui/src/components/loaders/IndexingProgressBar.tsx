--- conflicted
+++ resolved
@@ -1,9 +1,5 @@
-<<<<<<< HEAD
+import { IndexingProgressUpdate } from "core";
 import { useContext, useEffect, useState } from "react";
-=======
-import { IndexingProgressUpdate } from "core";
-import { useEffect, useState } from "react";
->>>>>>> e877f8ab
 import ReactDOM from "react-dom";
 import styled from "styled-components";
 import { StyledTooltip, lightGray, vscForeground } from "..";
@@ -57,22 +53,13 @@
   indexingState: IndexingProgressUpdate;
 }
 
-<<<<<<< HEAD
-const IndexingProgressBar = ({
-  completed,
-  total,
-  currentlyIndexing,
-}: ProgressBarProps) => {
-  const ideMessenger = useContext(IdeMessengerContext);
-
-  const fillPercentage = Math.min(100, Math.max(0, (completed / total) * 100));
-=======
 const IndexingProgressBar = ({ indexingState }: ProgressBarProps) => {
   const fillPercentage = Math.min(
     100,
     Math.max(0, indexingState.progress * 100),
   );
->>>>>>> e877f8ab
+
+  const ideMessenger = useContext(IdeMessengerContext);
 
   const tooltipPortalDiv = document.getElementById("tooltip-portal-div");
 
