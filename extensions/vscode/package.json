--- conflicted
+++ resolved
@@ -2,11 +2,7 @@
   "name": "continue",
   "icon": "media/icon.png",
   "author": "Continue Dev, Inc",
-<<<<<<< HEAD
-  "version": "0.8.66",
-=======
   "version": "0.9.246",
->>>>>>> 5f4ac7ae
   "repository": {
     "type": "git",
     "url": "https://github.com/continuedev/continue"
