import * as fs from "node:fs";
import * as os from "node:os";
import * as path from "node:path";
import * as vscode from "vscode";

import { ContextMenuConfig, IDE } from "core";
import { CompletionProvider } from "core/autocomplete/completionProvider";
import { ConfigHandler } from "core/config/handler";
import { ContinueServerClient } from "core/continueServer/stubs/client";
import { fetchwithRequestOptions } from "core/util/fetchWithOptions";
import { GlobalContext } from "core/util/GlobalContext";
import { getConfigJsonPath, getDevDataFilePath } from "core/util/paths";
import readLastLines from "read-last-lines";
import { ContinueGUIWebviewViewProvider } from "./debugPanel";
import { DiffManager } from "./diff/horizontal";
import { VerticalPerLineDiffManager } from "./diff/verticalPerLine/manager";
import { getPlatform } from "./util/util";
import { Battery } from "./util/battery";
import type { VsCodeWebviewProtocol } from "./webviewProtocol";
import { StatusBarStatus, setupStatusBar, getStatusBarStatus } from "./autocomplete/statusBar";

function getFullScreenTab() {
  const tabs = vscode.window.tabGroups.all.flatMap((tabGroup) => tabGroup.tabs);
  return tabs.find((tab) =>
    (tab.input as any)?.viewType?.endsWith("continue.continueGUIView"),
  );
}

async function addHighlightedCodeToContext(
  edit: boolean,
  webviewProtocol: VsCodeWebviewProtocol | undefined,
) {
  const editor = vscode.window.activeTextEditor;
  if (editor) {
    const selection = editor.selection;
    if (selection.isEmpty) {
      // Capture highlighted terminal text
      // const activeTerminal = vscode.window.activeTerminal;
      // if (activeTerminal) {
      //   // Copy selected text
      //   const tempCopyBuffer = await vscode.env.clipboard.readText();
      //   await vscode.commands.executeCommand(
      //     "workbench.action.terminal.copySelection",
      //   );
      //   await vscode.commands.executeCommand(
      //     "workbench.action.terminal.clearSelection",
      //   );
      //   const contents = (await vscode.env.clipboard.readText()).trim();
      //   await vscode.env.clipboard.writeText(tempCopyBuffer);

      //   // Add to context
      //   const rangeInFileWithContents = {
      //     filepath: activeTerminal.name,
      //     contents,
      //     range: {
      //       start: {
      //         line: 0,
      //         character: 0,
      //       },
      //       end: {
      //         line: contents.split("\n").length,
      //         character: 0,
      //       },
      //     },
      //   };

      //   if (contents.trim() !== "") {
      //     webviewProtocol?.request("highlightedCode", {
      //       rangeInFileWithContents,
      //     });
      //   }
      // }
      return;
    }
    // adjust starting position to include indentation
    const start = new vscode.Position(selection.start.line, 0);
    const range = new vscode.Range(start, selection.end);
    const contents = editor.document.getText(range);
    const rangeInFileWithContents = {
      filepath: editor.document.uri.fsPath,
      contents,
      range: {
        start: {
          line: selection.start.line,
          character: selection.start.character,
        },
        end: {
          line: selection.end.line,
          character: selection.end.character,
        },
      },
    };

    webviewProtocol?.request("highlightedCode", {
      rangeInFileWithContents,
    });
  }
}

async function addEntireFileToContext(
  filepath: vscode.Uri,
  edit: boolean,
  webviewProtocol: VsCodeWebviewProtocol | undefined,
) {
  // If a directory, add all files in the directory
  const stat = await vscode.workspace.fs.stat(filepath);
  if (stat.type === vscode.FileType.Directory) {
    const files = await vscode.workspace.fs.readDirectory(filepath);
    for (const [filename, type] of files) {
      if (type === vscode.FileType.File) {
        addEntireFileToContext(
          vscode.Uri.joinPath(filepath, filename),
          edit,
          webviewProtocol,
        );
      }
    }
    return;
  }

  // Get the contents of the file
  const contents = (await vscode.workspace.fs.readFile(filepath)).toString();
  const rangeInFileWithContents = {
    filepath: filepath.fsPath,
    contents: contents,
    range: {
      start: {
        line: 0,
        character: 0,
      },
      end: {
        line: contents.split(os.EOL).length - 1,
        character: 0,
      },
    },
  };

  webviewProtocol?.request("highlightedCode", {
    rangeInFileWithContents,
  });
}

// Copy everything over from extension.ts
const commandsMap: (
  ide: IDE,
  extensionContext: vscode.ExtensionContext,
  sidebar: ContinueGUIWebviewViewProvider,
  configHandler: ConfigHandler,
  diffManager: DiffManager,
  verticalDiffManager: VerticalPerLineDiffManager,
<<<<<<< HEAD
  continueServerClientPromise: Promise<ContinueServerClient>,
=======
  battery: Battery,
>>>>>>> 3ffd601d
) => { [command: string]: (...args: any) => any } = (
  ide,
  extensionContext,
  sidebar,
  configHandler,
  diffManager,
  verticalDiffManager,
<<<<<<< HEAD
  continueServerClientPromise,
=======
  battery,
>>>>>>> 3ffd601d
) => {
  async function streamInlineEdit(
    promptName: keyof ContextMenuConfig,
    fallbackPrompt: string,
    onlyOneInsertion?: boolean,
  ) {
    const config = await configHandler.loadConfig();
    const modelTitle =
      config.experimental?.modelRoles?.inlineEdit ??
      (await sidebar.webviewProtocol.request(
        "getDefaultModelTitle",
        undefined,
      ));
    sidebar.webviewProtocol.request("incrementFtc", undefined);
    await verticalDiffManager.streamEdit(
      config.experimental?.contextMenuPrompts?.[promptName] ?? fallbackPrompt,
      modelTitle,
      onlyOneInsertion,
    );
  }
  return {
    "continue.acceptDiff": async (newFilepath?: string | vscode.Uri) => {
      if (newFilepath instanceof vscode.Uri) {
        newFilepath = newFilepath.fsPath;
      }
      verticalDiffManager.clearForFilepath(newFilepath, true);
      await diffManager.acceptDiff(newFilepath);
    },
    "continue.rejectDiff": async (newFilepath?: string | vscode.Uri) => {
      if (newFilepath instanceof vscode.Uri) {
        newFilepath = newFilepath.fsPath;
      }
      verticalDiffManager.clearForFilepath(newFilepath, false);
      await diffManager.rejectDiff(newFilepath);
    },
    "continue.acceptVerticalDiffBlock": (filepath?: string, index?: number) => {
      verticalDiffManager.acceptRejectVerticalDiffBlock(true, filepath, index);
    },
    "continue.rejectVerticalDiffBlock": (filepath?: string, index?: number) => {
      verticalDiffManager.acceptRejectVerticalDiffBlock(false, filepath, index);
    },
    "continue.quickFix": async (
      message: string,
      code: string,
      edit: boolean,
    ) => {
      sidebar.webviewProtocol?.request("newSessionWithPrompt", {
        prompt: `${
          edit ? "/edit " : ""
        }${code}\n\nHow do I fix this problem in the above code?: ${message}`,
      });

      if (!edit) {
        vscode.commands.executeCommand("continue.continueGUIView.focus");
      }
    },
    "continue.focusContinueInput": async () => {
      if (!getFullScreenTab()) {
        vscode.commands.executeCommand("continue.continueGUIView.focus");
      }
      sidebar.webviewProtocol?.request("focusContinueInput", undefined);
      await addHighlightedCodeToContext(false, sidebar.webviewProtocol);
    },
    "continue.focusContinueInputWithoutClear": async () => {
      if (!getFullScreenTab()) {
        vscode.commands.executeCommand("continue.continueGUIView.focus");
      }
      sidebar.webviewProtocol?.request(
        "focusContinueInputWithoutClear",
        undefined,
      );
      await addHighlightedCodeToContext(true, sidebar.webviewProtocol);
    },
    "continue.toggleAuxiliaryBar": () => {
      vscode.commands.executeCommand("workbench.action.toggleAuxiliaryBar");
    },
    "continue.quickEdit": async (prompt?: string) => {
      const selectionEmpty = vscode.window.activeTextEditor?.selection.isEmpty;

      const editor = vscode.window.activeTextEditor;
      const existingHandler = verticalDiffManager.getHandlerForFile(
        editor?.document.uri.fsPath ?? "",
      );
      const previousInput = existingHandler?.input;

      const config = await configHandler.loadConfig();
      let defaultModelTitle =
        config.experimental?.modelRoles?.inlineEdit ??
        (await sidebar.webviewProtocol.request(
          "getDefaultModelTitle",
          undefined,
        ));
      if (!defaultModelTitle) {
        defaultModelTitle = config.models[0]?.title!;
      }
      const quickPickItems =
        config.contextProviders
          ?.filter((provider) => provider.description.type === "normal")
          .map((provider) => {
            return {
              label: provider.description.displayTitle,
              description: provider.description.title,
              detail: provider.description.description,
            };
          }) || [];

      const addContextMsg = quickPickItems.length
        ? " (or press enter to add context first)"
        : "";
      const textInputOptions: vscode.InputBoxOptions = {
        placeHolder: selectionEmpty
          ? `Type instructions to generate code${addContextMsg}`
          : `Describe how to edit the highlighted code${addContextMsg}`,
        title: `${getPlatform() === "mac" ? "Cmd" : "Ctrl"}+I`,
        prompt: `[${defaultModelTitle}]`,
        value: prompt,
        ignoreFocusOut: true,
      };
      if (previousInput) {
        textInputOptions.value = previousInput + ", ";
        textInputOptions.valueSelection = [
          textInputOptions.value.length,
          textInputOptions.value.length,
        ];
      }

      let text = await vscode.window.showInputBox(textInputOptions);

      if (text === undefined) {
        return;
      }

      if (text.length > 0 || quickPickItems.length === 0) {
        sidebar.webviewProtocol.request("incrementFtc", undefined);
        await verticalDiffManager.streamEdit(
          text,
          defaultModelTitle,
          undefined,
          previousInput,
        );
      } else {
        // Pick context first
        const selectedProviders = await vscode.window.showQuickPick(
          quickPickItems,
          {
            title: "Add Context",
            canPickMany: true,
          },
        );

        let text = await vscode.window.showInputBox(textInputOptions);
        if (text) {
          const llm = await configHandler.llmFromTitle();
          const config = await configHandler.loadConfig();
          const context = (
            await Promise.all(
              selectedProviders?.map((providerTitle) => {
                const provider = config.contextProviders?.find(
                  (provider) =>
                    provider.description.title === providerTitle.description,
                );
                if (!provider) {
                  return [];
                }

                return provider.getContextItems("", {
                  embeddingsProvider: config.embeddingsProvider,
                  reranker: config.reranker,
                  ide,
                  llm,
                  fullInput: text || "",
                  selectedCode: [],
                  fetch: (url, init) =>
                    fetchwithRequestOptions(url, init, config.requestOptions),
                });
              }) || [],
            )
          ).flat();

          text =
            context.map((item) => item.content).join("\n\n") +
            "\n\n---\n\n" +
            text;

          sidebar.webviewProtocol.request("incrementFtc", undefined);
          await verticalDiffManager.streamEdit(
            text,
            defaultModelTitle,
            undefined,
            previousInput,
          );
        }
      }
    },
    "continue.writeCommentsForCode": async () => {
      streamInlineEdit(
        "comment",
        "Write comments for this code. Do not change anything about the code itself.",
      );
    },
    "continue.writeDocstringForCode": async () => {
      streamInlineEdit(
        "docstring",
        "Write a docstring for this code. Do not change anything about the code itself.",
        true,
      );
    },
    "continue.fixCode": async () => {
      streamInlineEdit(
        "fix",
        "Fix this code. If it is already 100% correct, simply rewrite the code.",
      );
    },
    "continue.optimizeCode": async () => {
      streamInlineEdit("optimize", "Optimize this code");
    },
    "continue.fixGrammar": async () => {
      streamInlineEdit(
        "fixGrammar",
        "If there are any grammar or spelling mistakes in this writing, fix them. Do not make other large changes to the writing.",
      );
    },
    "continue.viewLogs": async () => {
      // Open ~/.continue/continue.log
      const logFile = path.join(os.homedir(), ".continue", "continue.log");
      // Make sure the file/directory exist
      if (!fs.existsSync(logFile)) {
        fs.mkdirSync(path.dirname(logFile), { recursive: true });
        fs.writeFileSync(logFile, "");
      }

      const uri = vscode.Uri.file(logFile);
      await vscode.window.showTextDocument(uri);
    },
    "continue.debugTerminal": async () => {
      const terminalContents = await ide.getTerminalContents();
      vscode.commands.executeCommand("continue.continueGUIView.focus");
      sidebar.webviewProtocol?.request("userInput", {
        input: `I got the following error, can you please help explain how to fix it?\n\n${terminalContents.trim()}`,
      });
    },
    "continue.hideInlineTip": () => {
      vscode.workspace
        .getConfiguration("continue")
        .update("showInlineTip", false, vscode.ConfigurationTarget.Global);
    },

    // Commands without keyboard shortcuts
    "continue.addModel": () => {
      vscode.commands.executeCommand("continue.continueGUIView.focus");
      sidebar.webviewProtocol?.request("addModel", undefined);
    },
    "continue.openSettingsUI": () => {
      vscode.commands.executeCommand("continue.continueGUIView.focus");
      sidebar.webviewProtocol?.request("openSettings", undefined);
    },
    "continue.sendMainUserInput": (text: string) => {
      sidebar.webviewProtocol?.request("userInput", {
        input: text,
      });
    },
    "continue.selectRange": (startLine: number, endLine: number) => {
      if (!vscode.window.activeTextEditor) {
        return;
      }
      vscode.window.activeTextEditor.selection = new vscode.Selection(
        startLine,
        0,
        endLine,
        0,
      );
    },
    "continue.foldAndUnfold": (
      foldSelectionLines: number[],
      unfoldSelectionLines: number[],
    ) => {
      vscode.commands.executeCommand("editor.unfold", {
        selectionLines: unfoldSelectionLines,
      });
      vscode.commands.executeCommand("editor.fold", {
        selectionLines: foldSelectionLines,
      });
    },
    "continue.sendToTerminal": (text: string) => {
      ide.runCommand(text);
    },
    "continue.newSession": () => {
      sidebar.webviewProtocol?.request("newSession", undefined);
    },
    "continue.viewHistory": () => {
      sidebar.webviewProtocol?.request("viewHistory", undefined);
    },
    "continue.toggleFullScreen": () => {
      // Check if full screen is already open by checking open tabs
      const fullScreenTab = getFullScreenTab();

      // Check if the active editor is the Continue GUI View
      if (fullScreenTab && fullScreenTab.isActive) {
        //Full screen open and focused - close it
        vscode.commands.executeCommand("workbench.action.closeActiveEditor"); //this will trigger the onDidDispose listener below
        return;
      }

      if (fullScreenTab) {
        //Full screen open, but not focused - focus it
        // Focus the tab
        const openOptions = {
          preserveFocus: true,
          preview: fullScreenTab.isPreview,
          viewColumn: fullScreenTab.group.viewColumn,
        };

        vscode.commands.executeCommand(
          "vscode.open",
          (fullScreenTab.input as any).uri,
          openOptions,
        );
        return;
      }

      //Full screen not open - open it

      // Close the sidebar.webviews
      // vscode.commands.executeCommand("workbench.action.closeSidebar");
      vscode.commands.executeCommand("workbench.action.closeAuxiliaryBar");
      // vscode.commands.executeCommand("workbench.action.toggleZenMode");

      //create the full screen panel
      let panel = vscode.window.createWebviewPanel(
        "continue.continueGUIView",
        "Continue",
        vscode.ViewColumn.One,
      );

      //Add content to the panel
      panel.webview.html = sidebar.getSidebarContent(
        extensionContext,
        panel,
        undefined,
        undefined,
        true,
      );

      //When panel closes, reset the webview and focus
      panel.onDidDispose(
        () => {
          sidebar.resetWebviewProtocolWebview();
          vscode.commands.executeCommand("continue.focusContinueInput");
        },
        null,
        extensionContext.subscriptions,
      );
    },
    "continue.openConfigJson": () => {
      ide.openFile(getConfigJsonPath());
    },
    "continue.selectFilesAsContext": (
      firstUri: vscode.Uri,
      uris: vscode.Uri[],
    ) => {
      vscode.commands.executeCommand("continue.continueGUIView.focus");

      for (const uri of uris) {
        addEntireFileToContext(uri, false, sidebar.webviewProtocol);
      }
    },
    "continue.updateAllReferences": (filepath: vscode.Uri) => {
      // Get the cursor position in the editor
      const editor = vscode.window.activeTextEditor;
      if (!editor) {
        return;
      }
      const position = editor.selection.active;
      sidebar.sendMainUserInput(
        `/references ${filepath.fsPath} ${position.line} ${position.character}`,
      );
    },
    "continue.logAutocompleteOutcome": (
      completionId: string,
      completionProvider: CompletionProvider,
    ) => {
      completionProvider.accept(completionId);
    },
    "continue.toggleTabAutocompleteEnabled": () => {
      const config = vscode.workspace.getConfiguration("continue");
      const enabled = config.get("enableTabAutocomplete");
      const pauseOnBattery = config.get<boolean>("pauseTabAutocompleteOnBattery");
      if (!pauseOnBattery || battery.isACConnected()) {
        config.update(
          "enableTabAutocomplete",
          !enabled,
          vscode.ConfigurationTarget.Global,
        );
      } else {
        if (enabled) {
          const paused = getStatusBarStatus() === StatusBarStatus.Paused;
          if (paused) {
            setupStatusBar(StatusBarStatus.Enabled);
          } else {
            config.update(
              "enableTabAutocomplete",
              false,
              vscode.ConfigurationTarget.Global,
            );
          }
        } else {
          setupStatusBar(StatusBarStatus.Paused);
          config.update(
            "enableTabAutocomplete",
            true,
            vscode.ConfigurationTarget.Global,
          );
        }
      }
    },
    "continue.openTabAutocompleteConfigMenu": async () => {
      const config = vscode.workspace.getConfiguration("continue");
      const enabled = config.get("enableTabAutocomplete");
      const quickPick = vscode.window.createQuickPick();
      const selected = new GlobalContext().get("selectedTabAutocompleteModel");
      const autocompleteModelTitles = ((
        await configHandler.loadConfig()
      ).tabAutocompleteModels
        ?.map((model) => model.title)
        .filter((t) => t !== undefined) || []) as string[];
      quickPick.items = [
        {
          label: enabled
            ? "$(check) Disable autocomplete"
            : "$(circle-slash) Enable autocomplete",
        },
        {
          label: "$(gear) Configure autocomplete options",
        },
        {
          label: "$(feedback) Give feedback",
        },
        {
          kind: vscode.QuickPickItemKind.Separator,
          label: "Switch model",
        },
        ...autocompleteModelTitles.map((title) => ({
          label: title === selected ? `$(check) ${title}` : title,
          description: title === selected ? "Currently selected" : undefined,
        })),
      ];
      quickPick.onDidAccept(() => {
        const selectedOption = quickPick.selectedItems[0].label;
        if (selectedOption === "$(circle-slash) Enable autocomplete") {
          config.update(
            "enableTabAutocomplete",
            true,
            vscode.ConfigurationTarget.Global,
          );
        } else if (selectedOption === "$(check) Disable autocomplete") {
          config.update(
            "enableTabAutocomplete",
            false,
            vscode.ConfigurationTarget.Global,
          );
        } else if (
          selectedOption === "$(gear) Configure autocomplete options"
        ) {
          ide.openFile(getConfigJsonPath());
        } else if (autocompleteModelTitles.includes(selectedOption)) {
          new GlobalContext().update(
            "selectedTabAutocompleteModel",
            selectedOption,
          );
          configHandler.reloadConfig();
        } else if (selectedOption === "$(feedback) Give feedback") {
          vscode.commands.executeCommand("continue.giveAutocompleteFeedback");
        }
        quickPick.dispose();
      });
      quickPick.show();
    },
    "continue.giveAutocompleteFeedback": async () => {
      const feedback = await vscode.window.showInputBox({
        ignoreFocusOut: true,
        prompt:
          "Please share what went wrong with the last completion. The details of the completion as well as this message will be sent to the Continue team in order to improve.",
      });
      if (feedback) {
        const client = await continueServerClientPromise;
        const completionsPath = getDevDataFilePath("autocomplete");

        const lastLines = await readLastLines.read(completionsPath, 2);
        client.sendFeedback(feedback, lastLines);
      }
    },
  };
};

export function registerAllCommands(
  context: vscode.ExtensionContext,
  ide: IDE,
  extensionContext: vscode.ExtensionContext,
  sidebar: ContinueGUIWebviewViewProvider,
  configHandler: ConfigHandler,
  diffManager: DiffManager,
  verticalDiffManager: VerticalPerLineDiffManager,
<<<<<<< HEAD
  continueServerClientPromise: Promise<ContinueServerClient>,
=======
  battery: Battery,
>>>>>>> 3ffd601d
) {
  for (const [command, callback] of Object.entries(
    commandsMap(
      ide,
      extensionContext,
      sidebar,
      configHandler,
      diffManager,
      verticalDiffManager,
<<<<<<< HEAD
      continueServerClientPromise,
=======
      battery,
>>>>>>> 3ffd601d
    ),
  )) {
    context.subscriptions.push(
      vscode.commands.registerCommand(command, callback),
    );
  }
}<|MERGE_RESOLUTION|>--- conflicted
+++ resolved
@@ -11,13 +11,17 @@
 import { GlobalContext } from "core/util/GlobalContext";
 import { getConfigJsonPath, getDevDataFilePath } from "core/util/paths";
 import readLastLines from "read-last-lines";
+import {
+  StatusBarStatus,
+  getStatusBarStatus,
+  setupStatusBar,
+} from "./autocomplete/statusBar";
 import { ContinueGUIWebviewViewProvider } from "./debugPanel";
 import { DiffManager } from "./diff/horizontal";
 import { VerticalPerLineDiffManager } from "./diff/verticalPerLine/manager";
+import { Battery } from "./util/battery";
 import { getPlatform } from "./util/util";
-import { Battery } from "./util/battery";
 import type { VsCodeWebviewProtocol } from "./webviewProtocol";
-import { StatusBarStatus, setupStatusBar, getStatusBarStatus } from "./autocomplete/statusBar";
 
 function getFullScreenTab() {
   const tabs = vscode.window.tabGroups.all.flatMap((tabGroup) => tabGroup.tabs);
@@ -148,11 +152,8 @@
   configHandler: ConfigHandler,
   diffManager: DiffManager,
   verticalDiffManager: VerticalPerLineDiffManager,
-<<<<<<< HEAD
   continueServerClientPromise: Promise<ContinueServerClient>,
-=======
   battery: Battery,
->>>>>>> 3ffd601d
 ) => { [command: string]: (...args: any) => any } = (
   ide,
   extensionContext,
@@ -160,11 +161,8 @@
   configHandler,
   diffManager,
   verticalDiffManager,
-<<<<<<< HEAD
   continueServerClientPromise,
-=======
   battery,
->>>>>>> 3ffd601d
 ) => {
   async function streamInlineEdit(
     promptName: keyof ContextMenuConfig,
@@ -551,7 +549,9 @@
     "continue.toggleTabAutocompleteEnabled": () => {
       const config = vscode.workspace.getConfiguration("continue");
       const enabled = config.get("enableTabAutocomplete");
-      const pauseOnBattery = config.get<boolean>("pauseTabAutocompleteOnBattery");
+      const pauseOnBattery = config.get<boolean>(
+        "pauseTabAutocompleteOnBattery",
+      );
       if (!pauseOnBattery || battery.isACConnected()) {
         config.update(
           "enableTabAutocomplete",
@@ -667,11 +667,8 @@
   configHandler: ConfigHandler,
   diffManager: DiffManager,
   verticalDiffManager: VerticalPerLineDiffManager,
-<<<<<<< HEAD
   continueServerClientPromise: Promise<ContinueServerClient>,
-=======
   battery: Battery,
->>>>>>> 3ffd601d
 ) {
   for (const [command, callback] of Object.entries(
     commandsMap(
@@ -681,11 +678,8 @@
       configHandler,
       diffManager,
       verticalDiffManager,
-<<<<<<< HEAD
       continueServerClientPromise,
-=======
       battery,
->>>>>>> 3ffd601d
     ),
   )) {
     context.subscriptions.push(
